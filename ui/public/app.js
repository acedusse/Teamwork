--- conflicted
+++ resolved
@@ -12,7 +12,7 @@
 };
 
 let tasks = [];
-<<<<<<< HEAD
+
 let editId = null;
 
 const modal = document.getElementById('task-modal');
@@ -25,78 +25,6 @@
 function hideModal() {
         modal.classList.add('hidden');
         form.reset();
-=======
-let socket;
-const statusEl = document.getElementById('connection-status');
-let retryTimeout;
-
-function setStatus(state) {
-	if (!statusEl) return;
-	statusEl.textContent =
-		state === 'connected'
-			? 'Connected'
-			: state === 'connecting'
-				? 'Connecting...'
-				: 'Disconnected';
-	statusEl.classList.remove('connected', 'disconnected');
-	if (state === 'connected') statusEl.classList.add('connected');
-	if (state === 'disconnected') statusEl.classList.add('disconnected');
-}
-
-function handleMessage(event) {
-	try {
-		const msg = JSON.parse(event.data);
-		switch (msg.type) {
-			case 'tasks':
-				tasks = msg.tasks;
-				renderBoard();
-				break;
-			case 'taskAdded':
-				tasks.push(msg.task);
-				renderBoard();
-				break;
-			case 'taskUpdated': {
-				const idx = tasks.findIndex((t) => t.id === msg.task.id);
-				if (idx !== -1) {
-					tasks[idx] = msg.task;
-					renderBoard();
-				}
-				break;
-			}
-			case 'taskDeleted':
-				tasks = tasks.filter((t) => t.id !== msg.id);
-				renderBoard();
-				break;
-			default:
-				console.warn('Unknown message', msg);
-		}
-	} catch (err) {
-		console.error('WebSocket message error', err);
-	}
-}
-
-function connectWebSocket() {
-	const protocol = location.protocol === 'https:' ? 'wss' : 'ws';
-	setStatus('connecting');
-	socket = new WebSocket(`${protocol}://${location.host}`);
-
-	socket.addEventListener('open', () => {
-		setStatus('connected');
-	});
-	socket.addEventListener('message', handleMessage);
-	socket.addEventListener('close', () => {
-		setStatus('disconnected');
-		if (!retryTimeout) {
-			retryTimeout = setTimeout(() => {
-				retryTimeout = null;
-				connectWebSocket();
-			}, 3000);
-		}
-	});
-	socket.addEventListener('error', () => {
-		socket.close();
-	});
->>>>>>> f074971f
 }
 
 function createCard(task) {
