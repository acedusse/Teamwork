const priorityColors = {
	high: '#e74c3c',
	medium: '#f1c40f',
	low: '#2ecc71'
};

const statusClasses = {
	pending: 'status-pending',
	'in-progress': 'status-progress',
	review: 'status-review',
	done: 'status-done'
};

let tasks = [];

let agents = [];

let editId = null;

const modal = document.getElementById('task-modal');
const form = document.getElementById('task-form');

function showModal() {
        modal.classList.remove('hidden');
}

function hideModal() {
        modal.classList.add('hidden');
        form.reset();
}

function createCard(task) {
	const card = document.createElement('div');
	card.className = 'task-card';
	card.draggable = true;
	card.dataset.id = task.id;
	card.dataset.status = task.status;
	card.style.borderLeftColor = priorityColors[task.priority] || '#ccc';

	const title = document.createElement('strong');
	title.textContent = task.title;
	card.appendChild(title);

	const status = document.createElement('span');
	status.className = `status ${statusClasses[task.status] || ''}`;
	status.textContent = task.status;
	card.appendChild(status);

	card.addEventListener('dragstart', (e) => {
		e.dataTransfer.setData('text/plain', task.id);
	});

	return card;
}

const columns = {
	pending: document.querySelector('.column[data-status="pending"]'),
	'in-progress': document.querySelector('.column[data-status="in-progress"]'),
	review: document.querySelector('.column[data-status="review"]'),
	done: document.querySelector('.column[data-status="done"]')
};

function renderBoard() {
        Object.values(columns).forEach((col) => {
                col.querySelectorAll('.task-card').forEach((c) => c.remove());
        });
	const query = document.getElementById('task-filter').value.toLowerCase();
	tasks
		.filter(
			(t) =>
				t.title.toLowerCase().includes(query) ||
				(t.description && t.description.toLowerCase().includes(query))
		)
		.forEach((task) => {
			const col = columns[task.status] || columns.pending;
			col.appendChild(createCard(task));
                });
}

function renderAgents() {
        const list = document.getElementById('agent-list');
        if (!list) return;
        list.innerHTML = '';
        agents.forEach((a) => {
                const li = document.createElement('li');
                const caps = a.capabilities ? a.capabilities.join(', ') : '';
                li.textContent = `${a.name} - ${a.status}${caps ? ` (${caps})` : ''}`;
                list.appendChild(li);
        });
}

Object.values(columns).forEach((col) => {
	col.addEventListener('dragover', (e) => {
		e.preventDefault();
		col.classList.add('dragover');
	});
	col.addEventListener('dragleave', () => {
		col.classList.remove('dragover');
	});
	col.addEventListener('drop', (e) => {
		e.preventDefault();
		col.classList.remove('dragover');
		const id = e.dataTransfer.getData('text/plain');
		const task = tasks.find((t) => String(t.id) === id);
		if (task) {
			task.status = col.dataset.status;
			renderBoard();
			if (socket && socket.readyState === WebSocket.OPEN) {
				socket.send(JSON.stringify({ type: 'taskUpdated', task }));
			}
		}
        });
});

document.querySelector('.board').addEventListener('click', (e) => {
        const card = e.target.closest('.task-card');
        if (!card) return;
        const task = tasks.find((t) => String(t.id) === card.dataset.id);
        if (task) {
                editId = task.id;
                form.title.value = task.title;
                form.description.value = task.description;
                form.priority.value = task.priority || 'medium';
                form.status.value = task.status || 'pending';
                form.agent.value = task.agent || '';
                form.epic.value = task.epic || '';
                document.getElementById('modal-title').textContent = 'Edit Task';
                showModal();
        }
});

document.getElementById('task-filter').addEventListener('input', renderBoard);

document.getElementById('create-task-link').addEventListener('click', (e) => {
        e.preventDefault();
        editId = null;
        form.reset();
        document.getElementById('modal-title').textContent = 'Create Task';
        showModal();
});

document.getElementById('task-cancel').addEventListener('click', (e) => {
        e.preventDefault();
        hideModal();
});

form.addEventListener('submit', async (e) => {
        e.preventDefault();
        const payload = {
                title: form.title.value.trim(),
                description: form.description.value.trim(),
                priority: form.priority.value,
                status: form.status.value,
                agent: form.agent.value,
                epic: form.epic.value
        };
        if (!payload.title || !payload.description) {
                alert('Title and description are required');
                return;
        }
        try {
                let res;
                if (editId) {
                        res = await fetch(`/api/tasks/${editId}` , {
                                method: 'PUT',
                                headers: { 'Content-Type': 'application/json' },
                                body: JSON.stringify(payload)
                        });
                } else {
                        res = await fetch('/api/tasks', {
                                method: 'POST',
                                headers: { 'Content-Type': 'application/json' },
                                body: JSON.stringify(payload)
                        });
                }
                if (!res.ok) throw new Error('Request failed');
                const data = await res.json();
                if (editId) {
                        const index = tasks.findIndex((t) => t.id === editId);
                        tasks[index] = data;
                } else {
                        tasks.push(data);
                }
                hideModal();
                renderBoard();
        } catch (err) {
                console.error('Failed to save task', err);
        }
});

async function init() {
        try {
                const res = await fetch('/api/tasks');
                const data = await res.json();
                tasks = data.tasks || [];
                renderBoard();
<<<<<<< HEAD
=======
                const ares = await fetch('/api/agents');
                const adata = await ares.json();
                agents = adata.agents || [];
                renderAgents();
>>>>>>> 6749d0ba
        } catch (err) {
                console.error('Failed to load tasks', err);
        }
}

init();
connectWebSocket();

async function loadMetrics() {
        try {
                const [velRes, burnRes] = await Promise.all([
                        fetch('/api/velocity'),
                        fetch('/api/burndown')
                ]);
                const velocity = await velRes.json();
                const burndown = await burnRes.json();
                renderVelocityChart(velocity.data || []);
                renderBurndownChart(burndown.data || []);
        } catch (err) {
                console.error('Failed to load metrics', err);
        }
}

function renderVelocityChart(data) {
        const ctx = document.getElementById('velocityChart');
        if (!ctx) return;
        new Chart(ctx, {
                type: 'bar',
                data: {
                        labels: data.map((d) => d.date),
                        datasets: [
                                {
                                        label: 'Tasks Completed',
                                        data: data.map((d) => d.count),
                                        backgroundColor: '#667eea'
                                }
                        ]
                }
        });
}

function renderBurndownChart(data) {
        const ctx = document.getElementById('burndownChart');
        if (!ctx) return;
        new Chart(ctx, {
                type: 'line',
                data: {
                        labels: data.map((d) => d.date),
                        datasets: [
                                {
                                        label: 'Remaining Tasks',
                                        data: data.map((d) => d.remaining),
                                        borderColor: '#e74c3c',
                                        fill: false
                                }
                        ]
                }
        });
}

loadMetrics();<|MERGE_RESOLUTION|>--- conflicted
+++ resolved
@@ -194,13 +194,7 @@
                 const data = await res.json();
                 tasks = data.tasks || [];
                 renderBoard();
-<<<<<<< HEAD
-=======
-                const ares = await fetch('/api/agents');
-                const adata = await ares.json();
-                agents = adata.agents || [];
-                renderAgents();
->>>>>>> 6749d0ba
+
         } catch (err) {
                 console.error('Failed to load tasks', err);
         }
