import express from 'express';
import path from 'path';
import { fileURLToPath } from 'url';
import { readJSON, writeJSON } from '../../scripts/modules/utils.js';
import validate from '../middleware/validation.js';
import { TaskSchema } from '../schemas/task.js';
import { loadAgents, assignAgent } from '../utils/agents.js';

const router = express.Router();

const __filename = fileURLToPath(import.meta.url);
const __dirname = path.dirname(__filename);

const TASKS_FILE =
	process.env.TASKS_FILE ||
	path.join(__dirname, '../../.taskmaster/tasks/tasks.json');

function loadTasks() {
	const data = readJSON(TASKS_FILE) || { schemaVersion: 1, tasks: [] };
	return Array.isArray(data.tasks) ? data.tasks : [];
}

function saveTasks(tasks) {
        const data = readJSON(TASKS_FILE) || { schemaVersion: 1, tasks: [] };
        writeJSON(TASKS_FILE, { ...data, tasks });
}

router.get('/', (req, res, next) => {
	try {
		const tasks = loadTasks();
		res.json({ tasks });
	} catch (err) {
		next(err);
	}
});

router.post('/', validate(TaskSchema), (req, res, next) => {
<<<<<<< HEAD
	try {
		const data = req.validatedBody;
		const tasks = loadTasks();
		const newId = tasks.length ? Math.max(...tasks.map((t) => t.id)) + 1 : 1;
                const timestamp = new Date().toISOString();
                const newTask = {
                        id: newId,
                        ...data,
                        createdAt: timestamp,
                        completedAt: data.status === 'done' ? timestamp : undefined,
                        subtasks: []
                };
		tasks.push(newTask);
		saveTasks(tasks);
		res.status(201).json(newTask);
	} catch (err) {
		next(err);
	}
=======
        try {
                const data = req.validatedBody;
                const tasks = loadTasks();
                const agents = loadAgents();
                const newId = tasks.length ? Math.max(...tasks.map((t) => t.id)) + 1 : 1;
                let assigned = data.agent;
                if (!assigned) {
                        assigned = assignAgent(tasks, agents);
                }
                const newTask = { id: newId, ...data, agent: assigned, subtasks: [] };
                tasks.push(newTask);
                saveTasks(tasks);
                res.status(201).json(newTask);
        } catch (err) {
                next(err);
        }
>>>>>>> 6749d0ba
});

router.put('/:id', validate(TaskSchema.partial()), (req, res, next) => {
	try {
		const id = parseInt(req.params.id, 10);
                const update = req.validatedBody;
                const tasks = loadTasks();
                const index = tasks.findIndex((t) => t.id === id);
                if (index === -1) {
                        res.status(404).json({ error: 'Task not found' });
                        return;
                }
                const existing = tasks[index];
                const updated = { ...existing, ...update };
                if (update.status === 'done' && existing.status !== 'done') {
                        updated.completedAt = new Date().toISOString();
                }
                tasks[index] = updated;
                saveTasks(tasks);
                res.json(updated);
	} catch (err) {
		next(err);
	}
});

router.delete('/:id', (req, res, next) => {
	try {
		const id = parseInt(req.params.id, 10);
		const tasks = loadTasks();
		const index = tasks.findIndex((t) => t.id === id);
		if (index === -1) {
			res.status(404).json({ error: 'Task not found' });
			return;
		}
		tasks.splice(index, 1);
		saveTasks(tasks);
		res.status(204).end();
	} catch (err) {
		next(err);
	}
});

export default router;<|MERGE_RESOLUTION|>--- conflicted
+++ resolved
@@ -35,7 +35,7 @@
 });
 
 router.post('/', validate(TaskSchema), (req, res, next) => {
-<<<<<<< HEAD
+
 	try {
 		const data = req.validatedBody;
 		const tasks = loadTasks();
@@ -54,24 +54,7 @@
 	} catch (err) {
 		next(err);
 	}
-=======
-        try {
-                const data = req.validatedBody;
-                const tasks = loadTasks();
-                const agents = loadAgents();
-                const newId = tasks.length ? Math.max(...tasks.map((t) => t.id)) + 1 : 1;
-                let assigned = data.agent;
-                if (!assigned) {
-                        assigned = assignAgent(tasks, agents);
-                }
-                const newTask = { id: newId, ...data, agent: assigned, subtasks: [] };
-                tasks.push(newTask);
-                saveTasks(tasks);
-                res.status(201).json(newTask);
-        } catch (err) {
-                next(err);
-        }
->>>>>>> 6749d0ba
+
 });
 
 router.put('/:id', validate(TaskSchema.partial()), (req, res, next) => {
