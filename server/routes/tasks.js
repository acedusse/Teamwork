--- conflicted
+++ resolved
@@ -83,11 +83,7 @@
                 }
                 const prevStatus = tasks[index].status;
                 tasks[index] = { ...tasks[index], ...update };
-<<<<<<< HEAD
                 if (update.status === 'done' && prevStatus !== 'done') {
-=======
-                if (update.status === 'done' && !tasks[index].completedAt) {
->>>>>>> bdee8f97
                         tasks[index].completedAt = new Date().toISOString();
                 }
                 saveTasks(tasks);
