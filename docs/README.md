--- conflicted
+++ resolved
@@ -6,11 +6,8 @@
 
 - [Configuration Guide](configuration.md) - Set up environment variables and customize Task Master
 - [Tutorial](tutorial.md) - Step-by-step guide to getting started with Task Master
-<<<<<<< HEAD
 - [Deployment Guide](deployment.md) - Run Task Master in Docker
-=======
 - [CLI to UI Migration](cli-to-ui-migration.md) - Transition from CLI-only usage to the web dashboard
->>>>>>> 89ab1af6
 
 ## Reference
 
